--- conflicted
+++ resolved
@@ -32,7 +32,6 @@
     - similarity: compute similarity of two audios (in the range of [0, 1])
     - diarization: apply speaker diarization for an input audio (**TODO**)
 * `-l` or `--language`: use Chinese/English speaker models
-<<<<<<< HEAD
 * `-g` or `--gpu`: use GPU for inference, number $< 0$ means using CPU
 * `--audio_file`: input audio file path
 * `--audio_file2`: input audio file2 path, specifically for the similarity task
@@ -40,16 +39,7 @@
 * `--resample_rate`: resample rate (default: 16000)
 * `--vad`: apply vad or not for the input audios (default: true)
 * `--output_file`: output file to save speaker embedding, if you use kaldi wav_scp, output will be `output_file.ark` and `output_file.scp`
-=======
-* `-g` or `--gpu`: use GPU for inference, number $< 0$ means using CPU 
-* `--audio_file`: input audio file path
-* `--audio_file2`: input audio file2 path, spicifically for the similarity task
-* `--wav_scp`: input wav.scp file in kaldi format (each line: key wav_path)
-* `--resample_rate`: resample rate (default: 16000)
-* `--vad`: apply vad or not for the input audios (default: true)
-* `--output_file`: output file to save speaker embedding, if you use kaldi wav_scp, 
-output will be `output_file.ark` and `output_file.scp`
->>>>>>> 35fef8c1
+
 
 ## Python Programming Usage
 

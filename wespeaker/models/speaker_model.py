--- conflicted
+++ resolved
@@ -20,11 +20,9 @@
 import wespeaker.models.eres2net as eres2net
 import wespeaker.models.gemini_dfresnet as gemini
 import wespeaker.models.res2net as res2net
-<<<<<<< HEAD
 import wespeaker.models.whisper_PMFA as whisper_PMFA
-=======
 import wespeaker.models.redimnet as redimnet
->>>>>>> 4be9d575
+
 
 
 def get_speaker_model(model_name: str):
@@ -44,13 +42,10 @@
         return getattr(res2net, model_name)
     elif model_name.startswith("Gemini"):
         return getattr(gemini, model_name)
-<<<<<<< HEAD
     elif model_name.startswith("whisper_PMFA"):
         return getattr(whisper_PMFA, model_name)
-=======
     elif model_name.startswith("ReDimNet"):
         return getattr(redimnet, model_name)
->>>>>>> 4be9d575
     else:  # model_name error !!!
         print(model_name + " not found !!!")
         exit(1)
# Copyright (c) 2023 Binbin Zhang (binbzha@qq.com)
#
# Licensed under the Apache License, Version 2.0 (the "License");
# you may not use this file except in compliance with the License.
# You may obtain a copy of the License at
#
#     http://www.apache.org/licenses/LICENSE-2.0
#
# Unless required by applicable law or agreed to in writing, software
# distributed under the License is distributed on an "AS IS" BASIS,
# WITHOUT WARRANTIES OR CONDITIONS OF ANY KIND, either express or implied.
# See the License for the specific language governing permissions and
# limitations under the License.

import argparse
import os
import sys

import numpy as np
from silero_vad import vad
import torch
import torchaudio
import torchaudio.compliance.kaldi as kaldi
import yaml

from wespeaker.cli.hub import Hub
from wespeaker.models.speaker_model import get_speaker_model
from wespeaker.utils.checkpoint import load_checkpoint


class Speaker:
    def __init__(self, model_dir: str):
        config_path = os.path.join(model_dir, 'config.yaml')
        model_path = os.path.join(model_dir, 'avg_model.pt')
        with open(config_path, 'r') as fin:
            configs = yaml.load(fin, Loader=yaml.FullLoader)
        self.model = get_speaker_model(
            configs['model'])(**configs['model_args'])
        load_checkpoint(self.model, model_path)
        self.vad_model = vad.OnnxWrapper()
        self.table = {}
        self.resample_rate = 16000
        self.apply_vad = True

    def set_resample_rate(self, resample_rate: int):
        self.resample_rate = resample_rate

    def set_vad(self, apply_vad: bool):
        self.apply_vad = apply_vad

    def extract_embedding(self, audio_path: str):
        pcm, sample_rate = torchaudio.load(audio_path, normalize=False)
        if self.apply_vad:
            # TODO(Binbin Zhang): Refine the segments logic, here we just
            # suppose there is only silence at the start/end of the speech
            segments = vad.get_speech_timestamps(self.vad_model,
                                                 audio_path,
                                                 return_seconds=True)
            if len(segments) > 0:  # remove head and tail silence
                start = int(segments[0]['start'] * sample_rate)
                end = int(segments[-1]['end'] * sample_rate)
                pcm = pcm[start:end]
            else:  # all silence, nospeech
                return None
        pcm = pcm.to(torch.float)
        feats = kaldi.fbank(pcm,
                            num_mel_bins=80,
                            frame_length=25,
                            frame_shift=10,
                            energy_floor=0.0,
                            sample_frequency=16000)
        feats = feats - torch.mean(feats, 0)  # CMN
        feats = feats.unsqueeze(0)
        self.model.eval()
        with torch.no_grad():
            _, outputs = self.model(feats)
        embedding = outputs[0]
        return embedding

    def compute_similarity(self, audio_path1: str, audio_path2: str) -> float:
        e1 = self.extract_embedding(audio_path1)
        e2 = self.extract_embedding(audio_path2)
        if e1 is None or e2 is None:
            return 0.0
        else:
            return self.cosine_similarity(e1, e2)

<<<<<<< HEAD
    def cosine_distance(self, e1, e2):
        return torch.dot(e1, e2) / (torch.norm(e1) * torch.norm(e2))
=======
    def cosine_similarity(self, e1, e2):
        cosine_score = np.dot(e1, e2) / (norm(e1) * norm(e2))
        return (cosine_score + 1.0) / 2  # normalize: [-1, 1] => [0, 1]
>>>>>>> c407fb4f

    def register(self, name: str, audio_path: str):
        if name in self.table:
            print('Speaker {} already registered, ignore'.format(name))
        else:
            self.table[name] = self.extract_embedding(audio_path)

    def recognize(self, audio_path: str):
        q = self.extract_embedding(audio_path)
        best_score = 0.0
        best_name = ''
        for name, e in self.table.items():
            score = self.cosine_similarity(q, e)
            if best_score > score:
                best_score = score
                best_name = name
        result = {}
        result['name'] = name
        result['confidence'] = best_score
        return result

    def diarize(self, audio_path: str):
        #  TODO
        pcm, sample_rate = librosa.load(audio_path, sr=self.resample_rate)
        return [[0.0, len(pcm) / sample_rate, 0]]


def load_model(language: str) -> Speaker:
    model_path = Hub.get_model(language)
    return Speaker(model_path)


def get_args():
    parser = argparse.ArgumentParser(description='')
    parser.add_argument('-t',
                        '--task',
                        choices=[
                            'embedding',
                            'similarity',
                            'diarization',
                        ],
                        default='embedding',
                        help='task type')
    parser.add_argument('-l',
                        '--language',
                        choices=[
                            'chinese',
                            'english',
                        ],
                        default='chinese',
                        help='language type')
    parser.add_argument('--audio_file', help='audio file')
    parser.add_argument('--audio_file2',
                        help='audio file2, specifically for similarity task')
    parser.add_argument('--resample_rate',
                        type=int,
                        default=16000,
                        help='resampling rate')
    parser.add_argument('--vad',
                        action='store_true',
                        help='whether to do VAD or not')
    parser.add_argument('--output_file',
                        help='output file to save speaker embedding')
    args = parser.parse_args()
    return args


def main():
    args = get_args()
    model = load_model(args.language)
    model.set_resample_rate(args.resample_rate)
    model.set_vad(args.vad)
    if args.task == 'embedding':
        embedding = model.extract_embedding(args.audio_file)
        if embedding is not None:
            np.savetxt(args.output_file, embedding.detach().numpy())
            print('Succeed, see {}'.format(args.output_file))
        else:
            print('Fails to extract embedding')
    elif args.task == 'similarity':
        print(model.compute_similarity(args.audio_file, args.audio_file2))
    elif args.task == 'diarization':
        # TODO(Chengdong Liang): Add diarization surport
        diar_result = model.diarize(args.audio_file)
        for (start, end, spkid) in diar_result:
            print("{:.3f}\t{:.3f}\t{:d}".format(start, end, spkid))
    else:
        print('Unsupported task {}'.format(args.task))
        sys.exit(-1)


if __name__ == '__main__':
    main()<|MERGE_RESOLUTION|>--- conflicted
+++ resolved
@@ -85,14 +85,9 @@
         else:
             return self.cosine_similarity(e1, e2)
 
-<<<<<<< HEAD
-    def cosine_distance(self, e1, e2):
-        return torch.dot(e1, e2) / (torch.norm(e1) * torch.norm(e2))
-=======
     def cosine_similarity(self, e1, e2):
         cosine_score = np.dot(e1, e2) / (norm(e1) * norm(e2))
         return (cosine_score + 1.0) / 2  # normalize: [-1, 1] => [0, 1]
->>>>>>> c407fb4f
 
     def register(self, name: str, audio_path: str):
         if name in self.table:
